--- conflicted
+++ resolved
@@ -281,35 +281,7 @@
 	}
 
 }
-
-<<<<<<< HEAD
-func RunServer(db UserDb, irc *IRCBridgerChannels) {
-=======
-// Mini class for RPC to receive messages
-type ServerRPC struct {
-	server *Server
-}
-
-func NewServerRPC(server *Server) *ServerRPC {
-	return &ServerRPC{
-		server: server,
-	}
-}
-
-func (rpc *ServerRPC) GameConnected(in *rpc_data.NewGameData, response *bool) (err error) {
-	rpc.server.RelayGameConnected(in.Name)
-	return nil
-}
-
-func (rpc *ServerRPC) GameClosed(in *rpc_data.NewGameData, response *bool) (err error) {
-	rpc.server.RelayGameClosed(in.Name)
-	return nil
-}
-
-// End mini RPC class
-
 func RunServer(db UserDb, irc *IRCBridgerChannels, hostname string) {
->>>>>>> 508607c4
 	ln, err := net.Listen("tcp", ":7395")
 	if err != nil {
 		log.Fatal(err)
@@ -327,15 +299,7 @@
 		}
 	}()
 
-<<<<<<< HEAD
-	server := CreateServerUsing(C, db, irc)
-=======
-	server := CreateServerUsing(C, db, irc, relay, hostname)
-
-	// Run our rpc server
-	rpc.Register(NewServerRPC(server))
-	go rpc.Accept(rpcLn)
->>>>>>> 508607c4
+	server := CreateServerUsing(C, db, irc, hostname)
 
 	server.WaitTillShutdown()
 }
@@ -414,11 +378,7 @@
 	return server.relay_address
 }
 
-<<<<<<< HEAD
-func CreateServerUsing(acceptedConnections chan ReadWriteCloserWithIp, db UserDb, irc *IRCBridgerChannels) *Server {
-=======
-func CreateServerUsing(acceptedConnections chan ReadWriteCloserWithIp, db UserDb, irc *IRCBridgerChannels, relay *rpc.Client, hostname string) *Server {
->>>>>>> 508607c4
+func CreateServerUsing(acceptedConnections chan ReadWriteCloserWithIp, db UserDb, irc *IRCBridgerChannels, hostname string) *Server {
 	server := &Server{
 		acceptedConnections:    acceptedConnections,
 		shutdownServer:         make(chan bool),
