package main

import (
	"container/list"
	"io"
	"log"
	"net"
	"time"
)

const NETCMD_METASERVER_PING = "\x00\x03@"

type ReadWriteCloserWithIp interface {
	io.ReadWriteCloser
	RemoteAddr() net.Addr
}

type Server struct {
	acceptedConnections  chan ReadWriteCloserWithIp
	shutdownServer       chan bool
	serverHasShutdown    chan bool
	clients              *list.List
	games                *list.List
	user_db              UserDb
	motd                 string
	clientSendingTimeout time.Duration
	pingCycleTime        time.Duration
<<<<<<< HEAD
	gamePingTimeout      time.Duration
	clientForgetTimeout  time.Duration
	gamePingCreator      GamePingFactory
	messagesOut          chan Message
=======

	// Time in which a game has to respond to the first ping.
	gameInitialPingTimeout time.Duration

	// Time a game has to respond to all consecutive pings.
	gamePingTimeout time.Duration

	clientForgetTimeout time.Duration
	gamePingerFactory   GampPingerFactory
>>>>>>> f343e3e2
}

type GampPingerFactory interface {
	New(client *Client, timeout time.Duration) *GamePinger
}

func (s Server) ClientSendingTimeout() time.Duration {
	return s.clientSendingTimeout
}
func (s *Server) SetClientSendingTimeout(d time.Duration) {
	s.clientSendingTimeout = d
}

func (s Server) PingCycleTime() time.Duration {
	return s.pingCycleTime
}
func (s *Server) SetPingCycleTime(d time.Duration) {
	s.pingCycleTime = d
}

func (s Server) GamePingTimeout() time.Duration {
	return s.gamePingTimeout
}
func (s *Server) SetGamePingTimeout(v time.Duration) {
	s.gamePingTimeout = v
}

func (s Server) GameInitialPingTimeout() time.Duration {
	return s.gameInitialPingTimeout
}
func (s *Server) SetGameInitialPingTimeout(v time.Duration) {
	s.gameInitialPingTimeout = v
}

func (s Server) ClientForgetTimeout() time.Duration {
	return s.clientForgetTimeout
}
func (s *Server) SetClientForgetTimeout(v time.Duration) {
	s.clientForgetTimeout = v
}

func (s Server) Motd() string {
	return s.motd
}
func (s *Server) SetMotd(v string) {
	s.motd = v
}

func (s Server) UserDb() UserDb {
	return s.user_db
}

func (s *Server) InitiateShutdown() error {
	s.shutdownServer <- true
	return nil
}

func (s *Server) WaitTillShutdown() {
	<-s.serverHasShutdown
}

func (s *Server) NewGamePinger(client *Client, ping_timeout time.Duration) *GamePinger {
	return s.gamePingerFactory.New(client, ping_timeout)
}

func (s *Server) AddClient(client *Client) {
	s.BroadcastToIrc(client.Name() + " has joined the lobby.")
	s.clients.PushBack(client)
}

func (s *Server) RemoveClient(client *Client) {
	// Sanity check: make sure this user is not in our list of clients more than
	// once.
	cnt := 0
	for e := s.clients.Front(); e != nil; e = e.Next() {
		if e.Value.(*Client).Name() == client.Name() {
			cnt++
		}
	}
	if cnt > 1 {
		log.Printf("Warning: %s is in the client list %i times.", client.Name(), cnt)
	}

	// Now remove the client for good if it is around.
	for e := s.clients.Front(); e != nil; e = e.Next() {
		if e.Value.(*Client) == client {
			log.Printf("Removing client %s.", client.Name())
			s.clients.Remove(e)
			s.messagesOut <- Message{
				message: client.Name() + " has left the lobby.",
				nick:    client.Name(),
			}
		}
	}
}

func (s Server) HasClient(name string) *Client {
	for e := s.clients.Front(); e != nil; e = e.Next() {
		client := e.Value.(*Client)
		if client.Name() == name {
			return client
		}
	}
	return nil
}

func (s Server) NrActiveClients() int {
	count := 0
	for e := s.clients.Front(); e != nil; e = e.Next() {
		if e.Value.(*Client).State() == CONNECTED {
			count++
		}
	}
	return count
}

func (s Server) ForeachActiveClient(callback func(*Client)) {
	for e := s.clients.Front(); e != nil; e = e.Next() {
		client := e.Value.(*Client)
		if client.State() != CONNECTED {
			continue
		}
		callback(client)
	}
}

func (s *Server) AddGame(game *Game) {
	s.games.PushBack(game)
	s.BroadcastToConnectedClients("GAMES_UPDATE")
	s.BroadcastToIrc("A new game " + game.Name() + " was opened by " + game.Host())
}

func (s *Server) RemoveGame(game *Game) {
	for e := s.games.Front(); e != nil; e = e.Next() {
		if e.Value.(*Game) == game {
			log.Printf("Removing game %s.", game.Name())
			s.games.Remove(e)
			s.BroadcastToConnectedClients("GAMES_UPDATE")
		}
	}
}

func (s Server) HasGame(name string) *Game {
	for e := s.games.Front(); e != nil; e = e.Next() {
		game := e.Value.(*Game)
		if game.Name() == name {
			return game
		}
	}
	return nil
}

func (s Server) NrGames() int {
	return s.games.Len()
}

func (s Server) ForeachGame(callback func(*Game)) {
	for e := s.games.Front(); e != nil; e = e.Next() {
		callback(e.Value.(*Game))
	}
}

func (s *Server) BroadcastToConnectedClients(data ...interface{}) {
	for e := s.clients.Front(); e != nil; e = e.Next() {
		client := e.Value.(*Client)
		if client.State() == CONNECTED {
			client.SendPacket(data...)
		}
	}
}

func (s Server) BroadcastToIrc(message string) {
	select {
	case s.messagesOut <- Message{
		message: message,
	}:
	default:
		log.Println("Message Queue full.")
	}

}

func RunServer(db UserDb, messagesIn chan Message, messagesOut chan Message) {
	ln, err := net.Listen("tcp", ":7395")
	if err != nil {
		log.Fatal(err)
	}
	defer ln.Close()

	C := make(chan ReadWriteCloserWithIp)
	go func() {
		for {
			conn, err := ln.Accept()
			if err != nil {
				break
			}
			C <- conn
		}
	}()
	CreateServerUsing(C, db, messagesIn, messagesOut).WaitTillShutdown()
}

type RealGamePingerFactory struct {
	server *Server
}

func (gpf RealGamePingerFactory) New(client *Client, timeout time.Duration) *GamePinger {
	pinger := &GamePinger{make(chan bool)}

	data := make([]byte, len(NETCMD_METASERVER_PING))
	go func() {
		conn, err := net.DialTimeout("tcp", net.JoinHostPort(client.remoteIp(), "7396"), timeout)
		if err != nil {
			pinger.C <- false
			return
		}
		defer conn.Close()

		conn.SetDeadline(time.Now().Add(timeout))
		n, err := conn.Write([]byte(NETCMD_METASERVER_PING))
		if err != nil || n != len(NETCMD_METASERVER_PING) {
			pinger.C <- false
			return
		}

		conn.SetDeadline(time.Now().Add(timeout))
		_, err = conn.Read(data)
		if err != nil || string(data) != NETCMD_METASERVER_PING {
			pinger.C <- false
			return
		}
		pinger.C <- true
	}()

	return pinger
}

func (server *Server) InjectGamePingerFactory(gpf GampPingerFactory) {
	server.gamePingerFactory = gpf
}

func CreateServerUsing(acceptedConnections chan ReadWriteCloserWithIp, db UserDb, messagesIn chan Message, messagesOut chan Message) *Server {
	server := &Server{
<<<<<<< HEAD
		acceptedConnections:  acceptedConnections,
		shutdownServer:       make(chan bool),
		serverHasShutdown:    make(chan bool),
		clients:              list.New(),
		games:                list.New(),
		user_db:              db,
		gamePingTimeout:      time.Second * 5,
		pingCycleTime:        time.Second * 15,
		clientSendingTimeout: time.Minute * 2,
		clientForgetTimeout:  time.Minute * 5,
		messagesOut:          messagesOut,
	}
	server.gamePingCreator = RealGamePingFactory{server}
	go func() {
		for m := range messagesIn {
			server.BroadcastToConnectedClients("CHAT", m.nick+"(IRC)", m.message, "public")
		}
	}()
=======
		acceptedConnections:    acceptedConnections,
		shutdownServer:         make(chan bool),
		serverHasShutdown:      make(chan bool),
		clients:                list.New(),
		games:                  list.New(),
		user_db:                db,
		gameInitialPingTimeout: time.Second * 10,
		gamePingTimeout:        time.Second * 30,
		pingCycleTime:          time.Second * 15,
		clientSendingTimeout:   time.Minute * 2,
		clientForgetTimeout:    time.Minute * 5,
	}
	server.gamePingerFactory = RealGamePingerFactory{server}
>>>>>>> f343e3e2
	go server.mainLoop()
	return server
}

func (s *Server) mainLoop() {
	for {
		select {
		case conn, ok := <-s.acceptedConnections:
			if !ok {
				return
			}
			// The client will register itself if it feels the need.
			go DealWithNewConnection(conn, s)
		case <-s.shutdownServer:
			for s.clients.Len() > 0 {
				e := s.clients.Front()
				e.Value.(*Client).Disconnect(*s)
				s.clients.Remove(e)
			}
			close(s.acceptedConnections)
			s.serverHasShutdown <- true
			return
		}
	}
}<|MERGE_RESOLUTION|>--- conflicted
+++ resolved
@@ -25,12 +25,6 @@
 	motd                 string
 	clientSendingTimeout time.Duration
 	pingCycleTime        time.Duration
-<<<<<<< HEAD
-	gamePingTimeout      time.Duration
-	clientForgetTimeout  time.Duration
-	gamePingCreator      GamePingFactory
-	messagesOut          chan Message
-=======
 
 	// Time in which a game has to respond to the first ping.
 	gameInitialPingTimeout time.Duration
@@ -39,11 +33,11 @@
 	gamePingTimeout time.Duration
 
 	clientForgetTimeout time.Duration
-	gamePingerFactory   GampPingerFactory
->>>>>>> f343e3e2
-}
-
-type GampPingerFactory interface {
+	gamePingerFactory   GamePingerFactory
+	messagesOut         chan Message
+}
+
+type GamePingerFactory interface {
 	New(client *Client, timeout time.Duration) *GamePinger
 }
 
@@ -278,32 +272,12 @@
 	return pinger
 }
 
-func (server *Server) InjectGamePingerFactory(gpf GampPingerFactory) {
+func (server *Server) InjectGamePingerFactory(gpf GamePingerFactory) {
 	server.gamePingerFactory = gpf
 }
 
 func CreateServerUsing(acceptedConnections chan ReadWriteCloserWithIp, db UserDb, messagesIn chan Message, messagesOut chan Message) *Server {
 	server := &Server{
-<<<<<<< HEAD
-		acceptedConnections:  acceptedConnections,
-		shutdownServer:       make(chan bool),
-		serverHasShutdown:    make(chan bool),
-		clients:              list.New(),
-		games:                list.New(),
-		user_db:              db,
-		gamePingTimeout:      time.Second * 5,
-		pingCycleTime:        time.Second * 15,
-		clientSendingTimeout: time.Minute * 2,
-		clientForgetTimeout:  time.Minute * 5,
-		messagesOut:          messagesOut,
-	}
-	server.gamePingCreator = RealGamePingFactory{server}
-	go func() {
-		for m := range messagesIn {
-			server.BroadcastToConnectedClients("CHAT", m.nick+"(IRC)", m.message, "public")
-		}
-	}()
-=======
 		acceptedConnections:    acceptedConnections,
 		shutdownServer:         make(chan bool),
 		serverHasShutdown:      make(chan bool),
@@ -315,9 +289,14 @@
 		pingCycleTime:          time.Second * 15,
 		clientSendingTimeout:   time.Minute * 2,
 		clientForgetTimeout:    time.Minute * 5,
+		messagesOut:            messagesOut,
 	}
 	server.gamePingerFactory = RealGamePingerFactory{server}
->>>>>>> f343e3e2
+	go func() {
+		for m := range messagesIn {
+			server.BroadcastToConnectedClients("CHAT", m.nick+"(IRC)", m.message, "public")
+		}
+	}()
 	go server.mainLoop()
 	return server
 }
